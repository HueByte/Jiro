--- conflicted
+++ resolved
@@ -1,10 +1,5 @@
-<<<<<<< HEAD
-# ✨ Jiro
-### Virtual Assistant powered by ChatGPT and custom code integration! 
-=======
 # ✨ `Jiro `
 ### Virtual Assistant powered by ChatGPT (once API gets released) and custom code integration! 
->>>>>>> 76b542a9
 ### This assistant combines the cutting-edge language processing capabilities of OpenAI's ChatGPT with the flexibility and awesomeness of Jiro plugins.
 
 # ⚗️ Dev
